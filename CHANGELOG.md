# Changelog

| Date | Commit | Short Description | Breaking Changes? |
| ---- | --------- | ----------------- | ----------------- |
<<<<<<< HEAD
| 2020-02-17 | 5053ca76f7fc43ff813748d040c69d490ba0210c | Use ModuleList in Compose | No |
=======
| 2020-02-17 | 26d7c9432b90247f8b9e0ab3e6881e88fb7749d4 | Add Resizing Transform | No |
>>>>>>> a160a050
| 2020-01-03 | 6b9a7b2fdc7d0b894c0dfcfd94237845fe8b8672 | Affine Trafos | No|
| 2019-12-24 | 6b90197e89dedd7659073bf72037390231a1c278 | Use shared memory for progressive resizing | No |
| 2019-12-17 | 0b881f8e0ce85f380ecf458080c2a3f5cb8c3080 | User-Controllable call dispatch within the compose class | No |
| 2019-12-15 | 0b6702033070c5143e51390ace89a82e417398f8 | Utility Transforms | No |
| 2019-12-12 | 7bb56181f10f7ad853f20238c559260da4a60df6 | First Complete Readme | No |
| 2019-12-09 | 8100def3afec30a6981bb1435010834ba95746a0 | Make transform call changeable by user | No |
| 2019-12-08 | 1d650858a39a50915ba76ccd4a7505b5b535dc7d | Move from delira dataset functions to native torch functions | No |
| 2019-12-05 | f0b9a434929d424de54fd166d707c1a247dff6b8 | First PR and Issue Template | No |
| 2019-12-04 | 5880178a1b3d18c1e9e71e8bde342bc28b64b937 | Introduce Custom Dataloader | No |
| 2019-12-02 | 79583d5eb078b0996fcb66b588c3289ba99535bf | Introduce Spatial Transforms | No |
| 2019-11-30 | f825221d9c3c5983987f6457f032bf6099a97ea7 | Compose Transforms | No |
| 2019-11-24 | ---------------------------------------- | Release v.0.0.1 | -- |
| 2019-11-23 | 33056e2fddc7ec3a396059a11b1b47061bb0bffa | Noise Transforms | No |
| 2019-11-22 | 28135467cd05ddda7bf0a8af682d8edfd2cb081a | Intensity Transforms | No |
| 2019-11-22 | 66a85a9f67cf712deb3294f6bacf176097cc95fb | Mirror and Rot90 | No |
| 2019-11-22 | d9b98c8732785c1559a42def31d97b9e152f534d | Abstract Transform and Format Transforms | No |
| 2019-11-22 | 8438ebd0cefcb279bbf813aaa7688dcfa9a64914 | OneHot Transforms | No |
| 2019-12-22 | f1ae81325af436c949269788b0d4956f9c856bad | Rot Transform | No |<|MERGE_RESOLUTION|>--- conflicted
+++ resolved
@@ -2,11 +2,8 @@
 
 | Date | Commit | Short Description | Breaking Changes? |
 | ---- | --------- | ----------------- | ----------------- |
-<<<<<<< HEAD
 | 2020-02-17 | 5053ca76f7fc43ff813748d040c69d490ba0210c | Use ModuleList in Compose | No |
-=======
 | 2020-02-17 | 26d7c9432b90247f8b9e0ab3e6881e88fb7749d4 | Add Resizing Transform | No |
->>>>>>> a160a050
 | 2020-01-03 | 6b9a7b2fdc7d0b894c0dfcfd94237845fe8b8672 | Affine Trafos | No|
 | 2019-12-24 | 6b90197e89dedd7659073bf72037390231a1c278 | Use shared memory for progressive resizing | No |
 | 2019-12-17 | 0b881f8e0ce85f380ecf458080c2a3f5cb8c3080 | User-Controllable call dispatch within the compose class | No |
