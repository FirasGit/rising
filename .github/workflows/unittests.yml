--- conflicted
+++ resolved
@@ -7,12 +7,8 @@
     strategy:
       max-parallel: 4
       matrix:
-<<<<<<< HEAD
         os: [ubuntu-latest, macos-latest, windows-latest]
-        python-version: [3.7, 3.8]
-=======
         python-version: [3.6, 3.7, 3.8]
->>>>>>> 351b87bc
 
     steps:
     - uses: actions/checkout@v1
