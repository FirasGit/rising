--- conflicted
+++ resolved
@@ -15,12 +15,6 @@
 - [ ] Docstrings & Typing
 - [ ] Check `__all__` sections and `__init__`
 - [ ] Unittests (look at the line coverage of your tests, the goal is 100%!)
-<<<<<<< HEAD
-- [ ] Update notebooks if necessary
-- [ ] Check test and documentation pipeline
-- [ ] Add Changes to Changelog
-- [ ] Update `CODEOWNERS` if necessary
-=======
 - [ ] Update notebooks & documentation if necessary
 - [ ] Pass all tests
 - [ ] Add the checksum of the last implementation commit to the Changelog
@@ -45,5 +39,4 @@
   - [ ] Are the tests useful? (!!!) Are additional tests needed? 
         Can you think of critical points which should be covered in an additional test?
   - [ ] Optional: Check coverage locally / Check tests locally if GPU is necessary to execute
-</details>
->>>>>>> 8547fafa
+</details>